//! Loading and rendering textures. Also render textures, per-pixel image manipulations.

use crate::{
    color::Color, file::load_file, get_context, get_quad_context, math::Rect,
    text::atlas::SpriteKey, Error,
};

pub use crate::quad_gl::FilterMode;
use crate::quad_gl::{DrawMode, Vertex};
use glam::{vec2, Vec2};
use slotmap::{TextureIdSlotMap, TextureSlotId};
use std::sync::Arc;

mod slotmap;

#[derive(Debug, Clone, PartialEq)]
pub(crate) struct TextureSlotGuarded(pub TextureSlotId);

#[derive(Debug, Clone, PartialEq)]
pub(crate) enum TextureHandle {
    // texture that belongs to macroquad and follows normal garbage collection rules
    Managed(Arc<TextureSlotGuarded>),
    ManagedWeak(TextureSlotId),
    // raw miniquad texture, there are no guarantees that this texture is not yet deleted
    Unmanaged(miniquad::TextureId),
}

pub(crate) struct TexturesContext {
    textures: TextureIdSlotMap,
    removed: Vec<TextureSlotId>,
}
impl TexturesContext {
    pub fn new() -> TexturesContext {
        TexturesContext {
            textures: TextureIdSlotMap::new(),
            removed: Vec::with_capacity(200),
        }
    }
    fn schedule_removed(&mut self, texture: TextureSlotId) {
        self.removed.push(texture);
    }
    fn store_texture(&mut self, texture: miniquad::TextureId) -> TextureHandle {
        TextureHandle::Managed(Arc::new(TextureSlotGuarded(self.textures.insert(texture))))
    }
    pub fn texture(&self, texture: TextureSlotId) -> Option<miniquad::TextureId> {
        self.textures.get(texture)
    }
    // fn remove(&mut self, texture: TextureSlotId) {
    //     self.textures.remove(texture);
    // }
    pub const fn len(&self) -> usize {
        self.textures.len()
    }
    pub fn garbage_collect(&mut self, ctx: &mut miniquad::Context) {
        for texture in self.removed.drain(0..) {
            if let Some(texture) = self.textures.get(texture) {
                ctx.delete_texture(texture);
            }
            self.textures.remove(texture);
        }
    }
}

/// Image, data stored in CPU memory
#[derive(Clone)]
pub struct Image {
    // FIXME: remove all the deprecation notes once the `Image` fields are private
    #[deprecated(
        since = "0.4.14",
        note = "this will be made private, use `Image::bytes`, `Image::bytes_mut` or `Image::bytes_vec_mut` for reading and writing instead"
    )]
    pub bytes: Vec<u8>,
    #[deprecated(
        since = "0.4.14",
        note = "this will be made private, use `Image::width` or `Image::width_mut` for reading and writing instead"
    )]
    pub width: u16,
    #[deprecated(
        since = "0.4.14",
        note = "this will be made private, use `Image::height` or `Image::height_mut` for reading and writing instead"
    )]
    pub height: u16,
}

impl std::fmt::Debug for Image {
    fn fmt(&self, f: &mut std::fmt::Formatter<'_>) -> std::fmt::Result {
        // FIXME: remove this once the `Image` fields are private
        #[allow(deprecated)]
        f.debug_struct("Image")
            .field("width", &self.width)
            .field("height", &self.height)
            .field("bytes.len()", &self.bytes.len())
            .finish()
    }
}

// FIXME: remove this once the `Image` fields are private
#[allow(deprecated)]
impl Image {
    /// Creates an empty Image.
    ///
    /// ```
    /// # use macroquad::prelude::*;
    /// let image = Image::empty();
    /// ```
    pub const fn empty() -> Image {
        Image {
            width: 0,
            height: 0,
            bytes: vec![],
        }
    }

    /// Creates an Image from a slice of bytes that contains an encoded image.
    ///
    /// If `format` is None, it will make an educated guess on the
    /// [ImageFormat][image::ImageFormat].
    ///
    /// # Example
    ///
    /// ```
    /// # use macroquad::prelude::*;
    /// let icon = Image::from_file_with_format(
    ///     include_bytes!("../examples/rust.png"),
    ///     Some(ImageFormat::Png),
    ///  );
    /// ```
    pub fn from_file_with_format(
        bytes: &[u8],
        format: Option<image::ImageFormat>,
    ) -> Result<Image, Error> {
        let img = if let Some(fmt) = format {
            image::load_from_memory_with_format(bytes, fmt)?.to_rgba8()
        } else {
            image::load_from_memory(bytes)?.to_rgba8()
        };
        let width = img.width() as u16;
        let height = img.height() as u16;
        let bytes = img.into_raw();

        Ok(Image {
            width,
            height,
            bytes,
        })
    }

    /// Creates an image from the provided parts.
    ///
    /// # Panics
    /// Panics if the width and height do not match the amount of bytes given.
    pub fn from_raw_parts(width: u16, height: u16, bytes: Vec<u8>) -> Image {
        assert_eq!(width as usize * height as usize * 4, bytes.len());

        Image {
            width,
            height,
            bytes,
        }
    }

    /// Creates an Image filled with the provided [Color].
    pub fn filled_with_color(width: u16, height: u16, color: Color) -> Image {
        let bytes: [u8; 4] = color.into();
        Image {
            width,
            height,
            bytes: bytes.repeat(width as usize * height as usize),
        }
    }

    /// Creates an Image filled with the provided [Color].
    #[deprecated(since = "0.4.14", note = "use `Image::filled_with_color` instead")]
    pub fn gen_image_color(width: u16, height: u16, color: Color) -> Image {
        Image::filled_with_color(width, height, color)
    }

    /// Updates this image from a slice of [Color]s.
    ///
    /// # Panics
    /// Panics if the amount of colors and the amount of image pixels differ.
    pub fn update(&mut self, colors: &[Color]) {
        assert_eq!(self.pixel_amount(), colors.len());

        for i in 0..colors.len() {
            self.bytes[i * 4] = (colors[i].r * 255.) as u8;
            self.bytes[i * 4 + 1] = (colors[i].g * 255.) as u8;
            self.bytes[i * 4 + 2] = (colors[i].b * 255.) as u8;
            self.bytes[i * 4 + 3] = (colors[i].a * 255.) as u8;
        }
    }

    /// Returns the width of this image.
<<<<<<< HEAD
    // FIXME: change the argument type to u16
=======
>>>>>>> 455f3fba
    pub const fn width(&self) -> usize {
        self.width as usize
    }

    /// Returns the height of this image.
<<<<<<< HEAD
    // FIXME: change the argument type to u16
=======
>>>>>>> 455f3fba
    pub const fn height(&self) -> usize {
        self.height as usize
    }

    /// Returns the bytes of this image as an immutable slice.
    pub fn bytes(&self) -> &[u8] {
        &self.bytes
    }

    /// Returns the bytes of this image as a mutable slice.
    pub fn bytes_mut(&mut self) -> &mut [u8] {
        &mut self.bytes
    }

    /// Allows changing the width of this image unsafely.
    ///
    /// # Safety
    /// Increasing the width without properly filling the new pixels can cause Undefined Behaviour.
    pub unsafe fn width_mut(&mut self) -> &mut u16 {
        &mut self.width
    }

    /// Allows changing the height of this image unsafely.
    ///
    /// # Safety
    /// Increasing the height without properly filling the new pixels can cause Undefined Behaviour.
    pub unsafe fn height_mut(&mut self) -> &mut u16 {
        &mut self.height
    }

    /// Allows changing the bytes of this image unsafely.
    ///
    /// If you do not intend to change the amount of the bytes,
    /// use `Image::bytes_mut` instead, which is safe.
    ///
    /// # Safety
    /// Removing bytes and not changing width and height accordingly can cause Undefined Behaviour.
    pub unsafe fn bytes_vec_mut(&mut self) -> &mut Vec<u8> {
        &mut self.bytes
    }

    /// Returns the amount of pixels this image has according to its dimensions.
    pub const fn pixel_amount(&self) -> usize {
        self.width as usize * self.height as usize
    }

    /// Returns this image's data as a slice of 4-byte arrays.
    pub fn get_image_data(&self) -> &[[u8; 4]] {
        use std::slice;

        unsafe { slice::from_raw_parts(self.bytes.as_ptr() as *const [u8; 4], self.pixel_amount()) }
    }

    /// Returns this image's data as a mutable slice of 4-byte arrays.
    pub fn get_image_data_mut(&mut self) -> &mut [[u8; 4]] {
        use std::slice;

        unsafe {
            slice::from_raw_parts_mut(self.bytes.as_mut_ptr() as *mut [u8; 4], self.pixel_amount())
        }
    }

    /// Replace the bytes of this image with the bytes from `data`.
    ///
    /// # Panics
    /// Panics if `data` has a different length than `self.bytes`.
    pub fn set_image_data(&mut self, data: &[[u8; 4]]) {
        assert_eq!(self.pixel_amount(), data.len());

        for i in 0..data.len() {
            self.bytes[i * 4] = data[i][0];
            self.bytes[i * 4 + 1] = data[i][1];
            self.bytes[i * 4 + 2] = data[i][2];
            self.bytes[i * 4 + 3] = data[i][3];
        }
    }

    /// Modifies a pixel [Color] in this image.
    ///
    /// # Panics
    /// Panics if the given pixel coordinates are not inside the image.
    // FIXME: change the argument type to u16
    pub fn set_pixel(&mut self, x: u32, y: u32, color: Color) {
        let x = x as u16;
        let y = y as u16;
        assert!(x < self.width);
        assert!(y < self.height);

        let width = self.width;

        self.get_image_data_mut()[(y * width + x) as usize] = color.into();
    }

    /// Returns a pixel [Color] from this image.
    ///
    /// # Panics
    /// Panics if the given pixel coordinates are not inside the image.
    // FIXME: change the argument type to u16
    pub fn get_pixel(&self, x: u32, y: u32) -> Color {
        let x = x as u16;
        let y = y as u16;
        assert!(x < self.width);
        assert!(y < self.height);

        self.get_image_data()[(y * self.width + x) as usize].into()
    }

    /// Returns an Image from a rect inside this image.
    pub fn sub_image(&self, rect: Rect) -> Image {
        let width = rect.w as usize;
        let height = rect.h as usize;
        let mut bytes = Vec::with_capacity(width * height * 4);

        let rect_x = rect.x as usize;
        let rect_y = rect.y as usize;

        for y in rect_y..rect_y + height {
            for x in rect_x..rect_x + width {
                let b = y * self.width as usize * 4 + x * 4;
                bytes.extend_from_slice(&self.bytes[b..b + 4]);
            }
        }
        Image {
            width: width as u16,
            height: height as u16,
            bytes,
        }
    }

    fn assert_same_size(&self, other: &Image) {
        assert!(
            self.width == other.width && self.height == other.height,
            "images have different sizes"
        );
    }

    /// Blends this image with another image (of identical dimensions).
    /// Inspired by OpenCV saturated blending.
    pub fn blend(&mut self, other: &Image) {
        self.assert_same_size(other);

        for i in 0..self.bytes.len() / 4 {
            let c1 = Color {
                r: self.bytes[i * 4] as f32 / 255.,
                g: self.bytes[i * 4 + 1] as f32 / 255.,
                b: self.bytes[i * 4 + 2] as f32 / 255.,
                a: self.bytes[i * 4 + 3] as f32 / 255.,
            };
            let c2 = Color {
                r: other.bytes[i * 4] as f32 / 255.,
                g: other.bytes[i * 4 + 1] as f32 / 255.,
                b: other.bytes[i * 4 + 2] as f32 / 255.,
                a: other.bytes[i * 4 + 3] as f32 / 255.,
            };
            let new_color = Color {
                r: f32::min(c1.r * c1.a + c2.r * c2.a, 1.),
                g: f32::min(c1.g * c1.a + c2.g * c2.a, 1.),
                b: f32::min(c1.b * c1.a + c2.b * c2.a, 1.),
                a: f32::max(c1.a, c2.a) + (1. - f32::max(c1.a, c2.a)) * f32::min(c1.a, c2.a),
            };
            self.bytes[i * 4] = (new_color.r * 255.) as u8;
            self.bytes[i * 4 + 1] = (new_color.g * 255.) as u8;
            self.bytes[i * 4 + 2] = (new_color.b * 255.) as u8;
            self.bytes[i * 4 + 3] = (new_color.a * 255.) as u8;
        }
    }

    /// Overlays an image on top of this one.
    /// Slightly different from blending two images,
    /// overlaying a completely transparent image has no effect
    /// on the original image, though blending them would.
    pub fn overlay(&mut self, other: &Image) {
        self.assert_same_size(other);

        for i in 0..self.bytes.len() / 4 {
            let c1 = Color {
                r: self.bytes[i * 4] as f32 / 255.,
                g: self.bytes[i * 4 + 1] as f32 / 255.,
                b: self.bytes[i * 4 + 2] as f32 / 255.,
                a: self.bytes[i * 4 + 3] as f32 / 255.,
            };
            let c2 = Color {
                r: other.bytes[i * 4] as f32 / 255.,
                g: other.bytes[i * 4 + 1] as f32 / 255.,
                b: other.bytes[i * 4 + 2] as f32 / 255.,
                a: other.bytes[i * 4 + 3] as f32 / 255.,
            };
            let new_color = Color {
                r: f32::min(c1.r * (1. - c2.a) + c2.r * c2.a, 1.),
                g: f32::min(c1.g * (1. - c2.a) + c2.g * c2.a, 1.),
                b: f32::min(c1.b * (1. - c2.a) + c2.b * c2.a, 1.),
                a: f32::min(c1.a + c2.a, 1.),
            };

            self.bytes[i * 4] = (new_color.r * 255.) as u8;
            self.bytes[i * 4 + 1] = (new_color.g * 255.) as u8;
            self.bytes[i * 4 + 2] = (new_color.b * 255.) as u8;
            self.bytes[i * 4 + 3] = (new_color.a * 255.) as u8;
        }
    }

    /// Saves this image as a PNG file.
    /// This method is not supported on web and will panic.
    pub fn export_png(&self, path: &str) {
        let mut bytes = vec![0; self.pixel_amount() * 4];
        let height = self.height as usize;
        let width = self.width as usize;

        // flip the image before saving
        for y in 0..height {
            for x in 0..width * 4 {
                bytes[y * width * 4 + x] = self.bytes[(height - y - 1) * width * 4 + x];
            }
        }

        image::save_buffer(
            path,
            &bytes,
            self.width as u32,
            self.height as u32,
            image::ColorType::Rgba8,
        )
        .unwrap();
    }
}

/// Loads an [Image] from a file into CPU memory.
pub async fn load_image(path: &str) -> Result<Image, Error> {
    let bytes = load_file(path).await?;

    Image::from_file_with_format(&bytes, None)
}

/// Loads a [Texture2D] from a file into GPU memory.
pub async fn load_texture(path: &str) -> Result<Texture2D, Error> {
    let bytes = load_file(path).await?;

    Ok(Texture2D::from_file_with_format(&bytes[..], None))
}

#[derive(Debug, Clone)]
pub struct RenderPass {
    pub color_texture: Texture2D,
    pub depth_texture: Option<Texture2D>,
    pub(crate) render_pass: Arc<miniquad::RenderPass>,
}

impl RenderPass {
    /// Returns the miniquad handle for this render pass.
    pub fn raw_miniquad_id(&self) -> miniquad::RenderPass {
        *self.render_pass
    }
}

impl Drop for RenderPass {
    fn drop(&mut self) {
        if Arc::strong_count(&self.render_pass) < 2 {
            let context = get_quad_context();
            context.delete_render_pass(*self.render_pass);
        }
    }
}

#[derive(Clone, Debug)]
pub struct RenderTarget {
    pub texture: Texture2D,
    pub render_pass: RenderPass,
}

pub fn render_target(width: u32, height: u32) -> RenderTarget {
    let context = get_context();
    let texture_id = get_quad_context().new_render_texture(miniquad::TextureParams {
        width,
        height,
        ..Default::default()
    });
    let render_pass = get_quad_context().new_render_pass_mrt(&[texture_id], None, None);
    let texture = Texture2D {
        texture: context.textures.store_texture(texture_id),
    };
    let render_pass = RenderPass {
        color_texture: texture.clone(),
        depth_texture: None,
        render_pass: Arc::new(render_pass),
    };
    RenderTarget {
        texture,
        render_pass,
    }
}

pub fn render_target_msaa(width: u32, height: u32, sample_count: i32) -> RenderTarget {
    let context = get_context();

    let color_texture = get_quad_context().new_render_texture(miniquad::TextureParams {
        width,
        height,
        sample_count,
        ..Default::default()
    });
    let color_resolve_texture = get_quad_context().new_render_texture(miniquad::TextureParams {
        width,
        height,
        ..Default::default()
    });
    let render_pass = get_quad_context().new_render_pass_mrt(
        &[color_texture],
        Some(&[color_resolve_texture]),
        None,
    );
    let texture = Texture2D {
        texture: context.textures.store_texture(color_resolve_texture),
    };
    let render_pass = RenderPass {
        color_texture: texture.clone(),
        depth_texture: None,
        render_pass: Arc::new(render_pass),
    };

    RenderTarget {
        texture,
        render_pass,
    }
}

#[derive(Debug, Clone)]
pub struct DrawTextureParams {
    pub dest_size: Option<Vec2>,

    /// Part of texture to draw. If None - draw the whole texture.
    /// Good use example: drawing an image from texture atlas.
    /// Is None by default
    pub source: Option<Rect>,

    /// Rotation in radians
    pub rotation: f32,

    /// Mirror on the X axis
    pub flip_x: bool,

    /// Mirror on the Y axis
    pub flip_y: bool,

    /// Rotate around this point.
    /// When `None`, rotate around the texture's center.
    /// When `Some`, the coordinates are in screen-space.
    /// E.g. pivot (0,0) rotates around the top left corner of the screen, not of the
    /// texture.
    pub pivot: Option<Vec2>,
}

impl Default for DrawTextureParams {
    fn default() -> DrawTextureParams {
        DrawTextureParams {
            dest_size: None,
            source: None,
            rotation: 0.,
            pivot: None,
            flip_x: false,
            flip_y: false,
        }
    }
}

pub fn draw_texture(texture: &Texture2D, x: f32, y: f32, color: Color) {
    draw_texture_ex(texture, x, y, color, Default::default());
}

pub fn draw_texture_ex(
    texture: &Texture2D,
    x: f32,
    y: f32,
    color: Color,
    params: DrawTextureParams,
) {
    let context = get_context();

    let [mut width, mut height] = texture.size().to_array();

    let Rect {
        x: mut sx,
        y: mut sy,
        w: mut sw,
        h: mut sh,
    } = params.source.unwrap_or(Rect {
        x: 0.,
        y: 0.,
        w: width,
        h: height,
    });

    let texture_opt = context
        .texture_batcher
        .get(texture)
        .map(|(batched_texture, uv)| {
            let [batched_width, batched_height] = batched_texture.size().to_array();
            sx = ((sx / width) * uv.w + uv.x) * batched_width;
            sy = ((sy / height) * uv.h + uv.y) * batched_height;
            sw = (sw / width) * uv.w * batched_width;
            sh = (sh / height) * uv.h * batched_height;

            width = batched_width;
            height = batched_height;

            batched_texture
        });
    let texture = texture_opt.as_ref().unwrap_or(texture);

    let (mut w, mut h) = match params.dest_size {
        Some(dst) => (dst.x, dst.y),
        _ => (sw, sh),
    };
    let mut x = x;
    let mut y = y;
    if params.flip_x {
        x += w;
        w = -w;
    }
    if params.flip_y {
        y += h;
        h = -h;
    }

    let pivot = params.pivot.unwrap_or(vec2(x + w / 2., y + h / 2.));
    let m = pivot;
    let p = [
        vec2(x, y) - pivot,
        vec2(x + w, y) - pivot,
        vec2(x + w, y + h) - pivot,
        vec2(x, y + h) - pivot,
    ];
    let r = params.rotation;
    let p = [
        vec2(
            p[0].x * r.cos() - p[0].y * r.sin(),
            p[0].x * r.sin() + p[0].y * r.cos(),
        ) + m,
        vec2(
            p[1].x * r.cos() - p[1].y * r.sin(),
            p[1].x * r.sin() + p[1].y * r.cos(),
        ) + m,
        vec2(
            p[2].x * r.cos() - p[2].y * r.sin(),
            p[2].x * r.sin() + p[2].y * r.cos(),
        ) + m,
        vec2(
            p[3].x * r.cos() - p[3].y * r.sin(),
            p[3].x * r.sin() + p[3].y * r.cos(),
        ) + m,
    ];
    #[rustfmt::skip]
    let vertices = [
        Vertex::new(p[0].x, p[0].y, 0.,  sx      /width,  sy      /height, color),
        Vertex::new(p[1].x, p[1].y, 0., (sx + sw)/width,  sy      /height, color),
        Vertex::new(p[2].x, p[2].y, 0., (sx + sw)/width, (sy + sh)/height, color),
        Vertex::new(p[3].x, p[3].y, 0.,  sx      /width, (sy + sh)/height, color),
    ];
    let indices: [u16; 6] = [0, 1, 2, 0, 2, 3];

    context.gl.texture(Some(texture));
    context.gl.draw_mode(DrawMode::Triangles);
    context.gl.geometry(&vertices, &indices);
}

/// Get pixel data from screen buffer and return an Image (screenshot)
pub fn get_screen_data() -> Image {
    unsafe {
        crate::window::get_internal_gl().flush();
    }

    let context = get_context();

    let texture_id = get_quad_context().new_render_texture(miniquad::TextureParams {
        width: context.screen_width as _,
        height: context.screen_height as _,
        ..Default::default()
    });

    let texture = Texture2D {
        texture: context.textures.store_texture(texture_id),
    };

    texture.grab_screen();

    texture.get_texture_data()
}

/// Texture, data stored in GPU memory
#[derive(Clone, Debug, PartialEq)]
pub struct Texture2D {
    pub(crate) texture: TextureHandle,
}

impl Drop for TextureSlotGuarded {
    fn drop(&mut self) {
        let ctx = get_context();
        ctx.textures.schedule_removed(self.0);
    }
}

impl Texture2D {
    pub fn weak_clone(&self) -> Texture2D {
        match &self.texture {
            TextureHandle::Unmanaged(id) => Texture2D::unmanaged(*id),
            TextureHandle::Managed(t) => Texture2D {
                texture: TextureHandle::ManagedWeak(t.0),
            },
            TextureHandle::ManagedWeak(t) => Texture2D {
                texture: TextureHandle::ManagedWeak(*t),
            },
        }
    }
    pub(crate) const fn unmanaged(texture: miniquad::TextureId) -> Texture2D {
        Texture2D {
            texture: TextureHandle::Unmanaged(texture),
        }
    }
    /// Creates an empty Texture2D.
    ///
    /// # Example
    /// ```
    /// # use macroquad::prelude::*;
    /// # #[macroquad::main("test")]
    /// # async fn main() {
    /// let texture = Texture2D::empty();
    /// # }
    /// ```
    pub fn empty() -> Texture2D {
        let ctx = get_context();

        Texture2D::unmanaged(ctx.gl.white_texture)
    }

    /// Creates a Texture2D from a slice of bytes that contains an encoded image.
    ///
    /// If `format` is None, it will make an educated guess on the
    /// [ImageFormat][image::ImageFormat].
    ///
    /// # Example
    /// ```
    /// # use macroquad::prelude::*;
    /// # #[macroquad::main("test")]
    /// # async fn main() {
    /// let texture = Texture2D::from_file_with_format(
    ///     include_bytes!("../examples/rust.png"),
    ///     None,
    ///     );
    /// # }
    /// ```
    pub fn from_file_with_format(bytes: &[u8], format: Option<image::ImageFormat>) -> Texture2D {
        let img = if let Some(fmt) = format {
            image::load_from_memory_with_format(bytes, fmt)
                .unwrap_or_else(|e| panic!("{}", e))
                .to_rgba8()
        } else {
            image::load_from_memory(bytes)
                .unwrap_or_else(|e| panic!("{}", e))
                .to_rgba8()
        };
        let width = img.width() as u16;
        let height = img.height() as u16;
        let bytes = img.into_raw();

        Self::from_rgba8(width, height, &bytes)
    }

    /// Creates a Texture2D from an [Image].
    pub fn from_image(image: &Image) -> Texture2D {
        Texture2D::from_rgba8(image.width() as u16, image.height() as u16, image.bytes())
    }

    /// Creates a Texture2D from a miniquad
    /// [Texture](https://docs.rs/miniquad/0.3.0-alpha/miniquad/graphics/struct.Texture.html)
    pub const fn from_miniquad_texture(texture: miniquad::TextureId) -> Texture2D {
        Texture2D {
            texture: TextureHandle::Unmanaged(texture),
        }
    }

    /// Creates a Texture2D from a slice of bytes in an R,G,B,A sequence,
    /// with the given width and height.
    ///
    /// # Example
    ///
    /// ```
    /// # use macroquad::prelude::*;
    /// # #[macroquad::main("test")]
    /// # async fn main() {
    /// // Create a 2x2 texture from a byte slice with 4 rgba pixels
    /// let bytes: Vec<u8> = vec![255, 0, 0, 192, 0, 255, 0, 192, 0, 0, 255, 192, 255, 255, 255, 192];
    /// let texture = Texture2D::from_rgba8(2, 2, &bytes);
    /// # }
    /// ```
    pub fn from_rgba8(width: u16, height: u16, bytes: &[u8]) -> Texture2D {
        let texture = get_quad_context().new_texture_from_rgba8(width, height, bytes);
        let ctx = get_context();
        let texture = ctx.textures.store_texture(texture);
        let texture = Texture2D { texture };
        texture.set_filter(ctx.default_filter_mode);

        ctx.texture_batcher.add_unbatched(&texture);

        texture
    }

    /// Uploads [Image] data to this texture.
    pub fn update(&self, image: &Image) {
        let ctx = get_quad_context();
        let (width, height) = ctx.texture_size(self.raw_miniquad_id());

        assert_eq!(width, image.width() as u32);
        assert_eq!(height, image.height() as u32);

        ctx.texture_update(self.raw_miniquad_id(), image.bytes());
    }

    // Updates the texture from an array of bytes.
    pub fn update_from_bytes(&self, width: u32, height: u32, bytes: &[u8]) {
        let ctx = get_quad_context();
        let (texture_width, texture_height) = ctx.texture_size(self.raw_miniquad_id());

        assert_eq!(texture_width, width);
        assert_eq!(texture_height, height);

        ctx.texture_update(self.raw_miniquad_id(), bytes);
    }

    /// Uploads [Image] data to part of this texture.
    pub fn update_part(
        &self,
        image: &Image,
        x_offset: i32,
        y_offset: i32,
        width: i32,
        height: i32,
    ) {
        let ctx = get_quad_context();

        ctx.texture_update_part(
            self.raw_miniquad_id(),
            x_offset,
            y_offset,
            width,
            height,
            image.bytes(),
        );
    }

    /// Returns the width of this texture.
    pub fn width(&self) -> f32 {
        let ctx = get_quad_context();
        let (width, _) = ctx.texture_size(self.raw_miniquad_id());

        width as f32
    }

    /// Returns the height of this texture.
    pub fn height(&self) -> f32 {
        let ctx = get_quad_context();
        let (_, height) = ctx.texture_size(self.raw_miniquad_id());

        height as f32
    }

    pub fn size(&self) -> Vec2 {
        let ctx = get_quad_context();
        let (width, height) = ctx.texture_size(self.raw_miniquad_id());

        vec2(width as f32, height as f32)
    }

    /// Sets the [FilterMode] of this texture.
    ///
    /// Use Nearest if you need integer-ratio scaling for pixel art, for example.
    ///
    /// # Example
    /// ```
    /// # use macroquad::prelude::*;
    /// # #[macroquad::main("test")]
    /// # async fn main() {
    /// let texture = Texture2D::empty();
    /// texture.set_filter(FilterMode::Linear);
    /// # }
    /// ```
    pub fn set_filter(&self, filter_mode: FilterMode) {
        let ctx = get_quad_context();

        ctx.texture_set_filter(
            self.raw_miniquad_id(),
            filter_mode,
            miniquad::MipmapFilterMode::None,
        );
    }

    /// Returns the handle for this texture.
    pub fn raw_miniquad_id(&self) -> miniquad::TextureId {
        let ctx = get_context();

        ctx.raw_miniquad_id(&self.texture)
    }

    /// Updates this texture from the screen.
    #[allow(unreachable_patterns)]
    pub fn grab_screen(&self) {
        use miniquad::*;
        let texture = self.raw_miniquad_id();
        let ctx = get_quad_context();
        let params = ctx.texture_params(texture);
        let raw_id = match unsafe { ctx.texture_raw_id(texture) } {
            miniquad::RawId::OpenGl(id) => id,
            _ => unimplemented!(),
        };
        let internal_format = match params.format {
            TextureFormat::RGB8 => miniquad::gl::GL_RGB,
            TextureFormat::RGBA8 => miniquad::gl::GL_RGBA,
            TextureFormat::RGBA16F => miniquad::gl::GL_RGBA,
            TextureFormat::Depth => miniquad::gl::GL_DEPTH_COMPONENT,
            TextureFormat::Depth32 => miniquad::gl::GL_DEPTH_COMPONENT,
            #[cfg(target_arch = "wasm32")]
            TextureFormat::Alpha => miniquad::gl::GL_ALPHA,
            #[cfg(not(target_arch = "wasm32"))]
            TextureFormat::Alpha => miniquad::gl::GL_R8,
        };
        unsafe {
            gl::glBindTexture(gl::GL_TEXTURE_2D, raw_id);
            gl::glCopyTexImage2D(
                gl::GL_TEXTURE_2D,
                0,
                internal_format,
                0,
                0,
                params.width as _,
                params.height as _,
                0,
            );
        }
    }

    /// Returns an [Image] from the pixel data in this texture.
    ///
    /// This operation can be expensive.
    pub fn get_texture_data(&self) -> Image {
        let ctx = get_quad_context();
        let (width, height) = ctx.texture_size(self.raw_miniquad_id());
        let mut image = Image::filled_with_color(width as u16, height as u16, crate::color::BLANK);
        ctx.texture_read_pixels(self.raw_miniquad_id(), image.bytes_mut());
        image
    }
}

pub(crate) struct Batcher {
    unbatched: Vec<Texture2D>,
    atlas: crate::text::atlas::Atlas,
}

impl Batcher {
    pub fn new(ctx: &mut dyn miniquad::RenderingBackend) -> Batcher {
        Batcher {
            unbatched: vec![],
            atlas: crate::text::atlas::Atlas::new(ctx, miniquad::FilterMode::Linear),
        }
    }

    pub fn add_unbatched(&mut self, texture: &Texture2D) {
        self.unbatched.push(texture.weak_clone());
    }

    pub fn get(&mut self, texture: &Texture2D) -> Option<(Texture2D, Rect)> {
        let id = SpriteKey::Texture(texture.raw_miniquad_id());
        let uv_rect = self.atlas.get_uv_rect(id)?;
        Some((Texture2D::unmanaged(self.atlas.texture()), uv_rect))
    }
}

/// Build an atlas out of all currently loaded texture
/// Later on all draw_texture calls with texture available in the atlas will use
/// the one from the atlas
/// NOTE: the GPU memory and texture itself in Texture2D will still be allocated
/// and Texture->Image conversions will work with Texture2D content, not the atlas
pub fn build_textures_atlas() {
    let context = get_context();

    for texture in context.texture_batcher.unbatched.drain(0..) {
        let sprite: Image = texture.get_texture_data();
        let id = SpriteKey::Texture(texture.raw_miniquad_id());

        context.texture_batcher.atlas.cache_sprite(id, sprite);
    }

    let texture = context.texture_batcher.atlas.texture();
    let (w, h) = get_quad_context().texture_size(texture);
    crate::telemetry::log_string(&format!("Atlas: {} {}", w, h));
}

#[doc(hidden)]
/// Macroquad do not have track of all loaded fonts.
/// Fonts store their characters as ID's in the atlas.
/// There fore resetting the atlas will render all fonts unusable.
pub unsafe fn reset_textures_atlas() {
    let context = get_context();
    context.fonts_storage = crate::text::FontsStorage::new(&mut *context.quad_context);
    context.texture_batcher = Batcher::new(&mut *context.quad_context);
}

pub fn set_default_filter_mode(filter: FilterMode) {
    let context = get_context();

    context.default_filter_mode = filter;
}<|MERGE_RESOLUTION|>--- conflicted
+++ resolved
@@ -191,19 +191,13 @@
     }
 
     /// Returns the width of this image.
-<<<<<<< HEAD
     // FIXME: change the argument type to u16
-=======
->>>>>>> 455f3fba
     pub const fn width(&self) -> usize {
         self.width as usize
     }
 
     /// Returns the height of this image.
-<<<<<<< HEAD
     // FIXME: change the argument type to u16
-=======
->>>>>>> 455f3fba
     pub const fn height(&self) -> usize {
         self.height as usize
     }
