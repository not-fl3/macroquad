--- conflicted
+++ resolved
@@ -169,18 +169,9 @@
 
             let atlas = self.atlas.lock().unwrap();
             let glyph = atlas.get(font_data.sprite).unwrap().rect;
-<<<<<<< HEAD
-
             width += font_data.advance * font_scale_x;
             min_y = min_y.min(offset_y);
             max_y = max_y.max(glyph.h * font_scale_y + offset_y);
-=======
-            let glyph_h = glyph.h as f32;
-
-            width += font_data.advance * font_scale_x;
-            min_y = min_y.min(offset_y);
-            max_y = max_y.max(glyph_h * font_scale_y + offset_y);
->>>>>>> d32baf26
         }
 
         TextDimensions {
@@ -341,16 +332,8 @@
 
         let mut atlas = font.atlas.lock().unwrap();
         let glyph = atlas.get(char_data.sprite).unwrap().rect;
-<<<<<<< HEAD
         let glyph_scaled_h = glyph.h * font_scale_y;
 
-=======
-        let glyph_w = glyph.w as f32;
-        let glyph_h = glyph.h as f32;
-        let glyph_scaled_h = glyph_h * font_scale_y;
-
-        total_width += char_data.advance * font_scale_x;
->>>>>>> d32baf26
         min_offset_y = min_offset_y.min(offset_y);
         max_offset_y = max_offset_y.max(glyph_scaled_h + offset_y);
 
@@ -365,17 +348,8 @@
             glyph.w / dpi_scaling * font_scale_x,
             glyph.h / dpi_scaling * font_scale_y,
         );
-<<<<<<< HEAD
 
         total_width += char_data.advance * font_scale_x;
-=======
-        let source = Rect::new(
-            glyph.x as f32,
-            glyph.y as f32,
-            glyph_w,
-            glyph_h,
-        );
->>>>>>> d32baf26
 
         crate::texture::draw_texture_ex(
             &crate::texture::Texture2D {
@@ -386,11 +360,7 @@
             params.color,
             crate::texture::DrawTextureParams {
                 dest_size: Some(vec2(dest.w, dest.h)),
-<<<<<<< HEAD
                 source: Some(glyph),
-=======
-                source: Some(source),
->>>>>>> d32baf26
                 rotation: rot,
                 pivot: Some(vec2(dest.x, dest.y)),
                 ..Default::default()
