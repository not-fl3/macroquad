--- conflicted
+++ resolved
@@ -424,7 +424,6 @@
     let line_distance = match line_distance_factor {
         Some(distance) => distance,
         None => {
-<<<<<<< HEAD
             let mut font_line_distance = 0.0;
             let font = if let Some(font) = params.font {
                 font
@@ -433,13 +432,6 @@
             };
             if let Some(metrics) = font.font.horizontal_line_metrics(1.0) {
                 font_line_distance = metrics.new_line_size;
-=======
-            let mut font_line_distance = 1.0;
-            if let Some(font) = params.font {
-                if let Some(metrics) = font.font.horizontal_line_metrics(1.0) {
-                    font_line_distance = metrics.new_line_size;
-                }
->>>>>>> 960d948f
             }
 
             font_line_distance
