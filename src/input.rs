--- conflicted
+++ resolved
@@ -1,12 +1,4 @@
 //! Cross-platform mouse, keyboard (and gamepads soon) module.
-<<<<<<< HEAD
-
-use std::collections::HashSet;
-
-use crate::get_context;
-pub use miniquad::{KeyCode, MouseButton};
-=======
-
 use crate::get_context;
 use crate::prelude::screen_height;
 use crate::prelude::screen_width;
@@ -39,7 +31,6 @@
     pub phase: TouchPhase,
     pub position: Vec2,
 }
->>>>>>> 805982a5
 
 /// Constrain mouse to window
 pub fn set_cursor_grab(grab: bool) {
@@ -161,12 +152,11 @@
     context.mouse_released.contains(&btn)
 }
 
-<<<<<<< HEAD
 /// Get a copy of all the down keys.
 pub fn get_down_keys() -> HashSet<KeyCode> {
     let context = get_context();
     context.keys_down.clone()
-=======
+
 /// Convert a position in pixels to a position in the range [-1; 1].
 fn convert_to_local(pixel_pos: Vec2) -> Vec2 {
     Vec2::new(pixel_pos.x / screen_width(), pixel_pos.y / screen_height()) * 2.0
@@ -198,5 +188,4 @@
         }
         context.input_events[subscriber].clear();
     }
->>>>>>> 805982a5
 }