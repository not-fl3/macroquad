use std::{any::Any, marker::PhantomData, ops::Drop};

use crate::camera::Camera2D;

pub use macroquad_macro::CapabilityTrait;

mod arena;

#[rustfmt::skip]
pub trait Node {
    fn ready(_node: RefMut<Self>) where Self: Sized {}
    fn update(_node: RefMut<Self>) where Self: Sized  {}
    fn fixed_update(_node: RefMut<Self>) where Self: Sized  {}
    fn draw(_node: RefMut<Self>) where Self: Sized  {}
}

trait NodeAny: Any + Node {
    fn as_any(&self) -> &dyn Any;
    fn as_any_mut(&mut self) -> &mut dyn Any;
}

impl<T: Node + 'static> NodeAny for T {
    fn as_any(&self) -> &dyn Any {
        self
    }
    fn as_any_mut(&mut self) -> &mut dyn Any {
        self
    }
}

#[derive(Clone, Copy, Debug, PartialEq)]
struct Id {
    id: usize,
    generation: u64,
}

pub struct Handle<T: 'static> {
    id: Option<Id>,
    _marker: PhantomData<T>,
}

unsafe impl<T: 'static> Send for Handle<T> {}

#[derive(Clone, Copy, Debug)]
pub struct HandleUntyped(Id);

impl<T: 'static> std::fmt::Debug for Handle<T> {
    fn fmt(&self, f: &mut std::fmt::Formatter) -> std::fmt::Result {
        write!(f, "{:?}", self.id)?;

        Ok(())
    }
}

impl<T: 'static> Clone for Handle<T> {
    fn clone(&self) -> Handle<T> {
        Handle {
            id: self.id,
            _marker: PhantomData,
        }
    }
}

impl<T: 'static> Copy for Handle<T> {}

impl<T> Handle<T> {
    pub const fn null() -> Handle<T> {
        Handle {
            id: None,
            _marker: PhantomData,
        }
    }

    pub fn untyped(&self) -> HandleUntyped {
        HandleUntyped(self.id.unwrap())
    }

    pub const fn as_trait<T1: ?Sized>(&self) {}
}

pub(crate) struct Lens<T> {
    handle: HandleUntyped,
    offset: isize,
    _marker: PhantomData<T>,
}

impl<T> Lens<T> {
    pub fn get(&mut self) -> Option<&mut T> {
        let node = get_untyped_node(self.handle)?;

        Some(unsafe { &mut *((node.data as *mut u8).offset(self.offset) as *mut T) })
    }
}

impl<T> Handle<T> {
    pub(crate) fn lens<F, T1>(&self, f: F) -> Lens<T1>
    where
        F: for<'r> FnOnce(&'r mut T) -> &'r mut T1,
    {
        assert!(self.id.is_some());

        let offset = unsafe {
            let mut base = std::mem::MaybeUninit::<T>::uninit();
            let field = f(std::mem::transmute(base.as_mut_ptr())) as *mut _ as *mut u8;

            (field as *mut u8).offset_from(base.as_mut_ptr() as *mut u8)
        };

        Lens {
            handle: HandleUntyped(self.id.unwrap()),
            offset,
            _marker: PhantomData,
        }
    }
}

pub struct NodeWith<T> {
    pub node: HandleUntyped,
    pub capability: T,
}

pub struct RefMut<T: 'static> {
    data: *mut T,
    handle: Handle<T>,
    capabilities: *mut Vec<Box<dyn Any>>,
    used: *mut bool,
}

impl<T: 'static> RefMut<T> {
    pub const fn handle(&self) -> Handle<T> {
        Handle {
            id: self.handle.id,
            _marker: PhantomData,
        }
    }

    pub fn persist(&self) {
        unsafe { get_scene() }.nodes[self.handle.id.unwrap().id]
            .as_mut()
            .unwrap()
            .permanent = true;
    }

    pub fn provides<S: std::any::Any + Copy>(&mut self, x: S) {
        unsafe { (*self.capabilities).push(Box::new(x)) };
    }

    pub fn delete(self) {
        assert!(self.handle.id.is_some());

        unsafe {
            *self.used = false;
        }
        unsafe { get_scene() }.delete(self.handle.id.unwrap());
        std::mem::forget(self);
    }
}

impl<T> std::ops::Deref for RefMut<T> {
    type Target = T;

    fn deref(&self) -> &T {
        unsafe { &*self.data }
    }
}

impl<T> std::ops::DerefMut for RefMut<T> {
    fn deref_mut(&mut self) -> &mut T {
        unsafe { &mut *self.data }
    }
}

impl<T: 'static> Drop for RefMut<T> {
    fn drop(&mut self) {
        assert_eq!(unsafe { *self.used }, true);
        unsafe {
            *self.used = false;
        }
    }
}

pub struct RefMutAny<'a> {
    data: *mut (),
    used: *mut bool,
    vtable: *mut (),
    capabilities: *mut Vec<Box<dyn Any>>,
    handle: HandleUntyped,

    _marker: PhantomData<&'a ()>,
}

impl<'a> RefMutAny<'a> {
    pub const fn handle<T>(&self) -> Handle<T> {
        Handle {
            id: Some(self.handle.0),
            _marker: PhantomData,
        }
    }

    pub fn delete(self) {
        unsafe {
            *self.used = false;
        }
        unsafe { get_scene() }.delete(self.handle.0);
        std::mem::forget(self);
    }

    pub fn to_typed<T>(self) -> RefMut<T> {
        let res = RefMut {
            data: self.data as *mut T,
            handle: Handle {
                id: Some(self.handle.0),
                _marker: PhantomData::<T>,
            },
            capabilities: self.capabilities,
            used: self.used,
        };

        // "used" is now moved to RefMut and will be invalidated by RefMut's drop
        // no need for RefMutAny's drop than
        std::mem::forget(self);

        res
    }
}

impl<'a> std::ops::Deref for RefMutAny<'a> {
    type Target = dyn Any;

    fn deref(&self) -> &Self::Target {
        let trait_obj: &dyn NodeAny = unsafe { std::mem::transmute((self.data, self.vtable)) };

        trait_obj.as_any()
    }
}

impl<'a> std::ops::DerefMut for RefMutAny<'a> {
    fn deref_mut(&mut self) -> &mut dyn Any {
        let trait_obj: &mut dyn NodeAny = unsafe { std::mem::transmute((self.data, self.vtable)) };

        trait_obj.as_any_mut()
    }
}

impl<'a> Drop for RefMutAny<'a> {
    fn drop(&mut self) {
        assert_eq!(unsafe { *self.used }, true);

        unsafe {
            *self.used = false;
        }
    }
}

struct Cell {
    id: Id,
    data: *mut (),
    vtable: *mut (),
    capabilities: Vec<Box<dyn Any>>,
    ready: *const fn(RefMut<()>),
    update: *const fn(RefMut<()>),
    fixed_update: *const fn(RefMut<()>),
    draw: *const fn(RefMut<()>),
    virtual_drop: *const fn(*mut ()),
    data_len: usize,
    permanent: bool,
    initialized: bool,
    used: *mut bool,
}

unsafe impl Sync for Scene {}

fn virtual_drop<T: Node + 'static>(data: *mut ()) {
    unsafe {
        std::ptr::drop_in_place(data as *mut T);
    }
}

impl Cell {
    fn new<T: Node + 'static>(id: Id, data: *mut (), vtable: *mut (), used: *mut bool) -> Self {
        Cell {
            id,
            data,
            vtable,
            capabilities: vec![],
            used,
            permanent: false,
<<<<<<< HEAD
            ready: (&(Node::ready as fn(RefMut<T>)) as *const fn(RefMut<T>)).cast(),
            update: (&(Node::update as fn(RefMut<T>)) as *const fn(RefMut<T>)).cast(),
            fixed_update: (&(Node::fixed_update as fn(RefMut<T>)) as *const fn(RefMut<T>)).cast(),
            draw: (&(Node::draw as fn(RefMut<T>)) as *const fn(RefMut<T>)).cast(),
            virtual_drop: &(virtual_drop::<T> as fn(*mut ())) as *const fn(*mut ()),
            data_len: std::mem::size_of::<T>(),
=======
            ready: unsafe {
                std::mem::transmute(&(Node::ready as fn(RefMut<T>)) as *const fn(RefMut<T>))
            },
            update: unsafe {
                std::mem::transmute(&(Node::update as fn(RefMut<T>)) as *const fn(RefMut<T>))
            },
            fixed_update: unsafe {
                std::mem::transmute(&(Node::fixed_update as fn(RefMut<T>)) as *const fn(RefMut<T>))
            },
            draw: unsafe {
                std::mem::transmute(&(Node::draw as fn(RefMut<T>)) as *const fn(RefMut<T>))
            },
            virtual_drop: unsafe {
                std::mem::transmute(&(virtual_drop::<T> as fn(*mut ())) as *const fn(*mut ()))
            },
            data_len: size_of::<T>(),
>>>>>>> f72d93c9
            initialized: false,
        }
    }

    fn update<T: Node + 'static>(&mut self, data: T) {
        assert!(size_of::<T>() <= self.data_len);

        let trait_obj = &data as &dyn NodeAny;
        let (_, vtable) = unsafe { std::mem::transmute::<_, (*mut (), *mut ())>(trait_obj) };

        self.vtable = vtable;
        self.ready = (&(Node::ready as fn(RefMut<T>)) as *const fn(RefMut<T>)).cast();
        self.update = (&(Node::update as fn(RefMut<T>)) as *const fn(RefMut<T>)).cast();
        self.fixed_update = (&(Node::fixed_update as fn(RefMut<T>)) as *const fn(RefMut<T>)).cast();
        self.draw = (&(Node::draw as fn(RefMut<T>)) as *const fn(RefMut<T>)).cast();
        self.virtual_drop = &(virtual_drop::<T> as fn(*mut ())) as *const fn(*mut ());

        unsafe {
            std::ptr::copy_nonoverlapping::<T>(&data as *const _ as *mut _, self.data as *mut _, 1);
        }
        self.id.generation += 1;
        self.initialized = false;
        self.permanent = false;

        self.capabilities.clear();

        std::mem::forget(data);
    }
}

struct Scene {
    dense: Vec<Id>,
    dense_ongoing: Vec<Result<Id, Id>>,
    nodes: Vec<Option<Cell>>,
    arena: arena::Arena,
    camera: [Option<Camera2D>; 4],
    camera_pos: crate::Vec2,

    acc: f64,
    current_time: f64,
    in_fixed_update: bool,

    any_map: std::collections::HashMap<std::any::TypeId, Vec<(HandleUntyped, *mut u8)>>,
    free_nodes: Vec<Cell>,
}

impl Scene {
    pub fn new() -> Self {
        Scene {
            dense: vec![],
            dense_ongoing: vec![],
            nodes: Vec::new(),
            arena: arena::Arena::new(),
            free_nodes: Vec::new(),
            camera: [Some(Camera2D::default()), None, None, None],
            camera_pos: crate::vec2(0., 0.),
            acc: 0.0,
            current_time: crate::time::get_time(),
            in_fixed_update: false,
            any_map: std::collections::HashMap::new(),
        }
    }

    pub fn clear(&mut self) {
        self.any_map.clear();

        for cell in &mut self.nodes {
            if let Some(Cell {
                permanent: false, ..
            }) = cell
            {
                if let Some(cell) = cell.take() {
                    assert!(unsafe { *cell.used == false });

                    unsafe {
                        (*cell.virtual_drop)(cell.data);
                    }
                    let ix = self.dense.iter().position(|i| *i == cell.id).unwrap();
                    self.dense.remove(ix);

                    self.free_nodes.push(cell);
                }
            }
        }
    }

    pub fn get_any(&mut self, handle: HandleUntyped) -> Option<RefMutAny> {
        let handle = handle.0;
        let cell = self.nodes.get_mut(handle.id)?;

        if cell.is_none() {
            return None;
        }
        let cell = cell.as_mut().unwrap();

        if cell.id.generation != handle.generation {
            return None;
        }

        if unsafe { *cell.used } {
            return None;
        }

        unsafe { *cell.used = true };

        Some(RefMutAny {
            data: cell.data,
            vtable: cell.vtable,
            capabilities: &mut cell.capabilities as _,
            handle: HandleUntyped(cell.id),
            used: cell.used,

            _marker: PhantomData,
        })
    }

    pub fn get<T>(&mut self, handle: Handle<T>) -> Option<RefMut<T>> {
        let ref_mut_any = self.get_any(HandleUntyped(handle.id?))?;
        Some(ref_mut_any.to_typed())
    }

    fn iter(&self) -> MagicVecIterator {
        MagicVecIterator {
            n: 0,
            len: self.dense.len(),
        }
    }

    fn add_node<T: Node + 'static>(&mut self, data: T) -> Handle<T> {
        let id;

        if let Some(i) = self
            .free_nodes
            .iter()
            .position(|free_node| free_node.data_len >= size_of::<T>())
        {
            let mut free_node = self.free_nodes.remove(i);

            free_node.update::<T>(data);

            id = free_node.id;

            self.nodes[id.id] = Some(free_node);
        } else {
            let trait_obj = &data as &dyn NodeAny;
            let (_, vtable) = unsafe { std::mem::transmute::<_, (*mut (), *mut ())>(trait_obj) };

            let ptr = self.arena.alloc(size_of::<T>()) as *mut _ as *mut T;
            unsafe {
                std::ptr::write(ptr, data);
            }
            let ptr = ptr as *mut ();
            let used = self.arena.alloc(1) as *mut _ as *mut bool;
            unsafe {
                std::ptr::write(used, false);
            }
            let used = used as *mut _ as *mut bool;

            id = Id {
                id: self.nodes.len(),
                generation: 0,
            };
            self.nodes.push(Some(Cell::new::<T>(id, ptr, vtable, used)));
        }

        self.dense.push(id);

        Handle {
            id: Some(id),
            _marker: PhantomData,
        }
    }

    pub fn delete(&mut self, id: Id) {
        if let Some(node) = self.nodes[id.id].take() {
            assert_eq!(node.id.generation, id.generation);

            self.dense_ongoing.push(Err(id));

            unsafe {
                (*node.virtual_drop)(node.data);
            }
            self.free_nodes.push(node);
        }
    }

    pub fn update(&mut self) {
        for node in &mut self.iter() {
            let cell = self.nodes[node.handle.0.id].as_mut().unwrap();
            if cell.initialized == false {
                cell.initialized = true;

                let node: RefMut<()> = node.to_typed::<()>();
                unsafe { (*cell.ready)(node) };
            }
        }

        let new_time = crate::time::get_time();

        let mut frame_time = new_time - self.current_time;

        // https://medium.com/@tglaiel/how-to-make-your-game-run-at-60fps-24c61210fe75x
        if (frame_time - 1.0 / 120.0).abs() < 0.0002 {
            frame_time = 1.0 / 120.0;
        } else if (frame_time - 1.0 / 60.0).abs() < 0.0002 {
            frame_time = 1.0 / 60.0;
        } else if (frame_time - 1.0 / 30.0).abs() < 0.0002 {
            frame_time = 1.0 / 30.0;
        }

        self.current_time = new_time;
        self.acc += frame_time;

        for node in &mut self.iter() {
            let cell = self.nodes[node.handle.0.id].as_mut().unwrap();
            let node: RefMut<()> = node.to_typed::<()>();
            unsafe { (*cell.update)(node) };
        }

        while self.acc > CONST_FPS {
            self.acc -= CONST_FPS;
            for node in &mut self.iter() {
                let cell = self.nodes[node.handle.0.id].as_mut().unwrap();
                let node: RefMut<()> = node.to_typed::<()>();

                self.in_fixed_update = true;
                unsafe { (*cell.fixed_update)(node) };
                self.in_fixed_update = false;
            }
        }

        for camera in self.camera.iter() {
            if let Some(camera) = camera {
                self.camera_pos = camera.target;
                crate::prelude::push_camera_state();
                crate::prelude::set_camera(&*camera);

                for node in &mut self.iter() {
                    let cell = self.nodes[node.handle.0.id].as_mut().unwrap();
                    let node: RefMut<()> = node.to_typed::<()>();
                    unsafe { (*cell.draw)(node) };
                }

                crate::prelude::pop_camera_state();
            }
        }

        for id in self.dense_ongoing.drain(0..) {
            match id {
                Ok(id) => {
                    self.dense.push(id);
                }
                Err(id) => {
                    let ix = self.dense.iter().position(|i| *i == id).unwrap();
                    self.dense.remove(ix);
                }
            }
        }
    }
}

pub struct MagicVecIterator {
    n: usize,
    len: usize,
}

impl Iterator for MagicVecIterator {
    type Item = RefMutAny<'static>;

    fn next(&mut self) -> Option<RefMutAny<'static>> {
        let scene = unsafe { get_scene() };
        let nodes = &mut scene.nodes;
        let dense = &scene.dense;
        if self.n >= self.len {
            return None;
        }
        let ix = dense[self.n];
        let cell = &mut nodes[ix.id];
        self.n += 1;

        if cell.is_none() {
            return self.next();
        }
        let cell = cell.as_mut().unwrap();

        if unsafe { *cell.used } {
            return self.next();
        }

        unsafe { *cell.used = true };

        Some(RefMutAny {
            data: cell.data,
            vtable: cell.vtable,
            capabilities: &mut cell.capabilities as _,
            handle: HandleUntyped(cell.id),
            used: cell.used,
            _marker: PhantomData,
        })
    }
}

static mut SCENE: Option<Scene> = None;

unsafe fn get_scene() -> &'static mut Scene {
    SCENE.get_or_insert_with(|| Scene::new())
}

pub(crate) fn allocated_memory() -> usize {
    unsafe { get_scene().arena.offset() }
}

pub fn clear() {
    crate::experimental::coroutines::stop_all_coroutines();

    unsafe { get_scene() }.clear()
}

/// Get node and panic if the node is borrowed or deleted
pub fn get_node<T: Node>(handle: Handle<T>) -> RefMut<T> {
    unsafe { get_scene() }
        .get(handle)
        .expect(&format!("No such node: {:?}", handle.id))
}

pub fn try_get_node<T: Node>(handle: Handle<T>) -> Option<RefMut<T>> {
    unsafe { get_scene() }.get(handle)
}

pub fn get_untyped_node(handle: HandleUntyped) -> Option<RefMutAny<'static>> {
    unsafe { get_scene() }.get_any(handle)
}

pub fn camera_pos() -> crate::Vec2 {
    unsafe { get_scene() }.camera_pos
}

pub fn set_camera(n: usize, camera: Option<Camera2D>) {
    assert!(n <= 4);
    unsafe { get_scene() }.camera[n] = camera;
}

pub fn add_node<T: Node>(node: T) -> Handle<T> {
    unsafe { get_scene() }.add_node(node)
}

pub(crate) fn update() {
    unsafe { get_scene() }.update()
}

pub fn all_nodes() -> MagicVecIterator {
    unsafe { get_scene() }.iter()
}

pub fn find_node_by_type<T: Any>() -> Option<RefMut<T>> {
    unsafe { get_scene() }
        .iter()
        .find(|node| node.is::<T>())
        .map(|node| node.to_typed())
}

pub fn find_nodes_with<T: Any + Copy>() -> impl Iterator<Item = NodeWith<T>> {
    unsafe {
        get_scene().iter().filter_map(|node| {
            (*node.capabilities)
                .iter()
                .find(|capability| capability.is::<T>())
                .map(|capability| NodeWith {
                    node: node.handle,
                    capability: *capability.downcast_ref::<T>().unwrap(),
                })
        })
    }
}

pub fn find_nodes_by_type<T: Any>() -> impl Iterator<Item = RefMut<T>> {
    unsafe { get_scene() }
        .iter()
        .filter(|node| node.is::<T>())
        .map(|node| node.to_typed())
}

const CONST_FPS: f64 = 1.0 / 60.;

pub(crate) fn in_fixed_update() -> bool {
    unsafe { get_scene() }.in_fixed_update
}

pub(crate) const fn fixed_frame_time() -> f32 {
    CONST_FPS as _
}<|MERGE_RESOLUTION|>--- conflicted
+++ resolved
@@ -285,31 +285,12 @@
             capabilities: vec![],
             used,
             permanent: false,
-<<<<<<< HEAD
             ready: (&(Node::ready as fn(RefMut<T>)) as *const fn(RefMut<T>)).cast(),
             update: (&(Node::update as fn(RefMut<T>)) as *const fn(RefMut<T>)).cast(),
             fixed_update: (&(Node::fixed_update as fn(RefMut<T>)) as *const fn(RefMut<T>)).cast(),
             draw: (&(Node::draw as fn(RefMut<T>)) as *const fn(RefMut<T>)).cast(),
             virtual_drop: &(virtual_drop::<T> as fn(*mut ())) as *const fn(*mut ()),
-            data_len: std::mem::size_of::<T>(),
-=======
-            ready: unsafe {
-                std::mem::transmute(&(Node::ready as fn(RefMut<T>)) as *const fn(RefMut<T>))
-            },
-            update: unsafe {
-                std::mem::transmute(&(Node::update as fn(RefMut<T>)) as *const fn(RefMut<T>))
-            },
-            fixed_update: unsafe {
-                std::mem::transmute(&(Node::fixed_update as fn(RefMut<T>)) as *const fn(RefMut<T>))
-            },
-            draw: unsafe {
-                std::mem::transmute(&(Node::draw as fn(RefMut<T>)) as *const fn(RefMut<T>))
-            },
-            virtual_drop: unsafe {
-                std::mem::transmute(&(virtual_drop::<T> as fn(*mut ())) as *const fn(*mut ()))
-            },
             data_len: size_of::<T>(),
->>>>>>> f72d93c9
             initialized: false,
         }
     }
